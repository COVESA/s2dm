import json
import logging
import sys
from pathlib import Path
from typing import Any

import rich_click as click
import yaml
from rich.console import Console
from rich.traceback import install

from s2dm import __version__, log
from s2dm.concept.services import create_concept_uri_model, iter_all_concepts
from s2dm.exporters.id import IDExporter
from s2dm.exporters.jsonschema import translate_to_jsonschema
from s2dm.exporters.shacl import translate_to_shacl
from s2dm.exporters.spec_history import SpecHistoryExporter
from s2dm.exporters.utils.extraction import get_all_named_types, get_all_object_types
from s2dm.exporters.utils.graphql_type import is_builtin_scalar_type, is_introspection_type
from s2dm.exporters.utils.schema import search_schema
from s2dm.exporters.utils.schema_loader import (
    create_tempfile_to_composed_schema,
    load_schema,
    load_schema_as_str,
    load_schema_as_str_filtered,
<<<<<<< HEAD
=======
    resolve_graphql_files,
>>>>>>> ee986291
)
from s2dm.exporters.vspec import translate_to_vspec
from s2dm.tools.constraint_checker import ConstraintChecker
from s2dm.tools.graphql_inspector import GraphQLInspector
from s2dm.tools.skos_search import NO_LIMIT_KEYWORDS, SearchResult, SKOSSearchService
from s2dm.tools.validators import validate_language_tag


class PathResolverOption(click.Option):
    def process_value(self, ctx: click.Context, value: Any) -> list[Path] | None:
        value = super().process_value(ctx, value)
        if value:
            return resolve_graphql_files(list(value))
        return None


schema_option = click.option(
    "--schema",
    "-s",
    "schemas",
    type=click.Path(exists=True, path_type=Path),
    cls=PathResolverOption,
    required=True,
    multiple=True,
    help="The GraphQL schema file or directory containing schema files. Can be specified multiple times.",
)


output_option = click.option(
    "--output",
    "-o",
    type=click.Path(dir_okay=False, writable=True, path_type=Path),
    required=True,
    help="Output file",
)

optional_output_option = click.option(
    "--output",
    "-o",
    type=click.Path(dir_okay=False, writable=True, path_type=Path),
    required=False,
    help="Output file",
)


def pretty_print_dict_json(result: dict[str, Any]) -> dict[str, Any]:
    """
    Recursively pretty-print a dict for JSON output:
    - Converts string values with newlines to lists of lines.
    - Processes nested dicts and lists.
    Returns a new dict suitable for pretty JSON output.
    """

    def multiline_str_representer(obj: Any) -> Any:
        if isinstance(obj, str) and "\n" in obj:
            return obj.splitlines()
        elif isinstance(obj, dict):
            return {k: multiline_str_representer(v) for k, v in obj.items()}
        elif isinstance(obj, list):
            return [multiline_str_representer(i) for i in obj]
        return obj

    return {k: multiline_str_representer(v) for k, v in result.items()}


def validate_naming_config(config: dict[str, Any]) -> None:
    VALID_CASES = {
        "camelCase",
        "PascalCase",
        "snake_case",
        "kebab-case",
        "MACROCASE",
        "COBOL-CASE",
        "flatcase",
        "TitleCase",
    }

    VALID_ELEMENT_TYPES = {"type", "field", "argument", "enumValue", "instanceTag"}
    VALID_CONTEXTS = {
        "type": {"object", "interface", "input", "scalar", "union", "enum"},
        "field": {"object", "interface", "input"},
        "argument": {"field"},
    }

    valid_cases = ", ".join(sorted(VALID_CASES))

    for element_type, value in config.items():
        if element_type not in VALID_ELEMENT_TYPES:
            raise click.ClickException(
                f"Invalid element type '{element_type}'. Valid types: {', '.join(sorted(VALID_ELEMENT_TYPES))}"
            )

        if element_type in ("enumValue", "instanceTag"):
            if isinstance(value, dict):
                raise click.ClickException(f"Element type '{element_type}' cannot have contexts")
            if not isinstance(value, str) or value not in VALID_CASES:
                raise click.ClickException(
                    f"Invalid case type for '{element_type}': '{value}'. Valid cases: {valid_cases}"
                )
        elif isinstance(value, str):
            if value not in VALID_CASES:
                raise click.ClickException(
                    f"Invalid case type for '{element_type}': '{value}'. Valid cases: {valid_cases}"
                )
        elif isinstance(value, dict):
            if element_type not in VALID_CONTEXTS:
                raise click.ClickException(f"Element type '{element_type}' cannot have contexts")

            for context, case_type in value.items():
                if context not in VALID_CONTEXTS[element_type]:
                    valid_contexts = ", ".join(sorted(VALID_CONTEXTS[element_type]))
                    raise click.ClickException(
                        f"Invalid context '{context}' for '{element_type}'. Valid contexts: {valid_contexts}"
                    )

                if not isinstance(case_type, str) or case_type not in VALID_CASES:
                    raise click.ClickException(
                        f"Invalid case type for '{element_type}.{context}': '{case_type}'. Valid cases: {valid_cases}"
                    )
        else:
            raise click.ClickException(
                f"Invalid value type for '{element_type}'. Expected string or dict, got {type(value).__name__}"
            )

    if "enumValue" in config and "instanceTag" not in config:
        raise click.ClickException("If 'enumValue' is present, 'instanceTag' must also be present")


def load_naming_config(config_path: Path | None) -> dict[str, Any] | None:
    if config_path is None:
        log.info("No naming config provided")
        return None

    try:
        config_file_handle = config_path.open("r", encoding="utf-8")
    except OSError as e:
        raise click.ClickException(f"Failed to open naming config file {config_path}: {e}") from e

    with config_file_handle:
        log.info(f"Loaded naming config: {config_path}")

        try:
            result = yaml.safe_load(config_file_handle)
        except yaml.YAMLError as e:
            raise click.ClickException(f"Failed to load naming config from {config_path}: {e}") from e

        config = result if isinstance(result, dict) else {}
        if config:
            validate_naming_config(config)
        return config


@click.group(context_settings={"auto_envvar_prefix": "s2dm"})
@click.option(
    "-l",
    "--log-level",
    type=click.Choice(["DEBUG", "INFO", "WARNING", "ERROR", "CRITICAL"], case_sensitive=False),
    default="INFO",
    help="Log level",
    show_default=True,
)
@click.option(
    "--log-file",
    type=click.Path(dir_okay=False, writable=True, path_type=Path),
    help="Log file",
)
@click.version_option(__version__)
@click.pass_context
def cli(ctx: click.Context, log_level: str, log_file: Path | None) -> None:
    if log_file:
        file_handler = logging.FileHandler(log_file, mode="w")
        file_handler.setFormatter(logging.Formatter("%(asctime)s:%(levelname)s:%(message)s"))
        log.addHandler(file_handler)

    log.setLevel(log_level)
    if log_level == "DEBUG":
        _ = install(show_locals=True)
    ctx.obj = Console()


@click.group()
def check() -> None:
    """Check commands for multiple input types."""
    pass


@click.group()
def diff() -> None:
    """Diff commands for multiple input types."""
    pass


@click.group()
@click.option(
    "--naming-config",
    "-n",
    type=click.Path(exists=True, dir_okay=False, path_type=Path),
    help="YAML file containing naming configuration",
)
@click.pass_context
def export(ctx: click.Context, naming_config: Path | None) -> None:
    """Export commands."""
    ctx.ensure_object(dict)
    ctx.obj["naming_config"] = load_naming_config(naming_config)


@click.group()
def generate() -> None:
    """Generate commands."""
    pass


@click.group()
def registry() -> None:
    """Spec history generation/updating"""
    pass


@click.group()
def search() -> None:
    """Search commands e.g. search graphql for one specific type."""
    pass


@click.group()
def similar() -> None:
    """Find similar types of a graphql schema"""
    pass


@click.group()
def stats() -> None:
    """Stats commands."""
    pass


@click.group()
def validate() -> None:
    """Diff commands for multiple input types."""
    pass


@click.command()
@schema_option
@click.option(
    "--root-type",
    "-r",
    type=str,
    help="Root type name for filtering the schema",
)
@output_option
@click.pass_obj
def compose(console: Console, schemas: list[Path], root_type: str | None, output: Path) -> None:
    """Compose GraphQL schema files into a single output file."""
    try:
        if root_type:
            composed_schema_str = load_schema_as_str_filtered(schemas, root_type, add_references=True)
        else:
            composed_schema_str = load_schema_as_str(schemas, add_references=True)

        output.write_text(composed_schema_str)

        if root_type:
            console.print(f"[green]✓[/green] Successfully composed schema with root type '{root_type}' to {output}")
        else:
            console.print(f"[green]✓[/green] Successfully composed schema to {output}")

    except OSError as e:
        console.print(f"[red]✗[/red] File I/O error: {e}")
        sys.exit(1)
    except ValueError as e:
        console.print(f"[red]✗[/red] Invalid schema: {e}")
        sys.exit(1)
    except Exception as e:
        console.print(f"[red]✗[/red] Unexpected error: {e}")
        sys.exit(1)


# SHACL
# ----------
@export.command
@schema_option
@output_option
@click.option(
    "--serialization-format",
    "-f",
    type=str,
    default="ttl",
    help="RDF serialization format of the output file",
    show_default=True,
)
@click.option(
    "--shapes-namespace",
    "-sn",
    type=str,
    default="http://example.ns/shapes#",
    help="The namespace for SHACL shapes",
    show_default=True,
)
@click.option(
    "--shapes-namespace-prefix",
    "-snpref",
    type=str,
    default="shapes",
    help="The prefix for the SHACL shapes",
    show_default=True,
)
@click.option(
    "--model-namespace",
    "-mn",
    type=str,
    default="http://example.ns/model#",
    help="The namespace for the data model",
    show_default=True,
)
@click.option(
    "--model-namespace-prefix",
    "-mnpref",
    type=str,
    default="model",
    help="The prefix for the data model",
    show_default=True,
)
@click.pass_context
def shacl(
    ctx: click.Context,
<<<<<<< HEAD
    schema: Path,
=======
    schemas: list[Path],
>>>>>>> ee986291
    output: Path,
    serialization_format: str,
    shapes_namespace: str,
    shapes_namespace_prefix: str,
    model_namespace: str,
    model_namespace_prefix: str,
) -> None:
    """Generate SHACL shapes from a given GraphQL schema."""
    naming_config = ctx.obj.get("naming_config")
    result = translate_to_shacl(
        schemas,
        shapes_namespace,
        shapes_namespace_prefix,
        model_namespace,
        model_namespace_prefix,
        naming_config,
    )
    output.parent.mkdir(parents=True, exist_ok=True)
    _ = result.serialize(destination=output, format=serialization_format)


# Export -> yaml
# ----------
@export.command
@schema_option
@output_option
@click.pass_context
<<<<<<< HEAD
def vspec(ctx: click.Context, schema: Path, output: Path) -> None:
    """Generate VSPEC from a given GraphQL schema."""
    naming_config = ctx.obj.get("naming_config")
    result = translate_to_vspec(schema, naming_config)
=======
def vspec(ctx: click.Context, schemas: list[Path], output: Path) -> None:
    """Generate VSPEC from a given GraphQL schema."""
    naming_config = ctx.obj.get("naming_config")
    result = translate_to_vspec(schemas, naming_config)
>>>>>>> ee986291
    output.parent.mkdir(parents=True, exist_ok=True)
    _ = output.write_text(result)


# Export -> json schema
# ----------
@export.command
@schema_option
@output_option
@click.option(
    "--root-type",
    "-r",
    type=str,
    help="Root type name for the JSON schema",
)
@click.option(
    "--strict",
    "-S",
    is_flag=True,
    default=False,
    help="Enforce strict field nullability translation from GraphQL to JSON Schema",
)
@click.option(
    "--expanded-instances",
    "-e",
    is_flag=True,
    default=False,
    help="Expand instance tags into nested structure instead of arrays",
)
@click.pass_context
def jsonschema(
<<<<<<< HEAD
    ctx: click.Context, schema: Path, output: Path, root_type: str | None, strict: bool, expanded_instances: bool
) -> None:
    """Generate JSON Schema from a given GraphQL schema."""
    naming_config = ctx.obj.get("naming_config")
    result = translate_to_jsonschema(schema, root_type, strict, expanded_instances, naming_config)
=======
    ctx: click.Context, schemas: list[Path], output: Path, root_type: str | None, strict: bool, expanded_instances: bool
) -> None:
    """Generate JSON Schema from a given GraphQL schema."""
    naming_config = ctx.obj.get("naming_config")
    result = translate_to_jsonschema(schemas, root_type, strict, expanded_instances, naming_config)
>>>>>>> ee986291
    _ = output.write_text(result)


# Export -> skos
# ----------
@generate.command
@schema_option
@output_option
@click.option(
    "--namespace",
    default="https://example.org/vss#",
    help="The namespace for the concept URIs",
)
@click.option(
    "--prefix",
    default="ns",
    help="The prefix to use for the concept URIs",
)
@click.option(
    "--language",
    default="en",
    callback=validate_language_tag,
    help="BCP 47 language tag for prefLabels",
    show_default=True,
)
def skos_skeleton(
    schemas: list[Path],
    output: Path,
    namespace: str,
    prefix: str,
    language: str,
) -> None:
    """Generate SKOS skeleton RDF file from GraphQL schema."""
    from s2dm.exporters.skos import generate_skos_skeleton

    try:
        with output.open("w") as output_stream:
            generate_skos_skeleton(
                schema_paths=schemas,
                output_stream=output_stream,
                namespace=namespace,
                prefix=prefix,
                language=language,
                validate=True,
            )
    except ValueError as e:
        raise click.ClickException(f"SKOS generation failed: {e}") from e
    except OSError as e:
        raise click.ClickException(f"Failed to write output file: {e}") from e


# Check -> version bump
# ----------
@check.command
@schema_option
@click.option(
    "--previous",
    "-p",
    type=click.Path(exists=True, path_type=Path),
    cls=PathResolverOption,
    required=True,
    multiple=True,
    help=(
        "The previous GraphQL schema file or directory containing schema files "
        "to validate against. Can be specified multiple times."
    ),
)
@click.option(
    "--output-type",
    is_flag=True,
    default=False,
    help="Output the version bump type for pipeline usage",
)
@click.pass_obj
def version_bump(console: Console, schemas: list[Path], previous: list[Path], output_type: bool) -> None:
    """Check if version bump needed. Uses GraphQL inspector's diff to search for (breaking) changes.

    Returns:
    - None: No changes detected
    - "patch": Non-breaking changes only (✔ symbols)
    - "minor": Dangerous changes detected (⚠ symbols)
    - "major": Breaking changes detected (✖ symbols)
    """
    # Note: GraphQL Inspector expects old schema first, then new schema
    # So we pass previous first, then schema (current)
    previous_schema_temp_path = create_tempfile_to_composed_schema(previous)
    inspector = GraphQLInspector(previous_schema_temp_path)

    schema_temp_path = create_tempfile_to_composed_schema(schemas)
    diff_result = inspector.diff(schema_temp_path)

    # Determine version bump type based on output analysis
    version_bump_type = None

    if diff_result.returncode == 0:
        if "No changes detected" in diff_result.output:
            console.print("[green]No version bump needed")
            version_bump_type = None
        elif "No breaking changes detected" in diff_result.output:
            # Check for dangerous changes (⚠ symbols)
            if "⚠" in diff_result.output:
                console.print("[yellow]Minor version bump needed")
                version_bump_type = "minor"
            else:
                console.print("[green]Patch version bump needed")
                version_bump_type = "patch"
        else:
            console.print("[red]Unknown state, please check your input with 'diff' tool.")
    else:
        if "Detected" in diff_result.output and "breaking changes" in diff_result.output:
            console.print("[red]Detected breaking changes, major version bump needed")
            version_bump_type = "major"
        else:
            console.print("[red]Unknown error occurred during schema comparison")

    # Output the version bump type for pipeline usage
    if output_type:
        if version_bump_type:
            console.print(version_bump_type)
        else:
            console.print("none")

    # Exit with success code
    sys.exit(0)


@check.command(name="constraints")
@schema_option
@click.pass_obj
def check_constraints(console: Console, schemas: list[Path]) -> None:
    """
    Enforce intended use of custom directives and naming conventions.
    Checks:
    - instanceTag field and object rules
    - @range and @cardinality min/max
    - Naming conventions (TBD)
    """
    gql_schema = load_schema(schemas)
    objects = get_all_object_types(gql_schema)

    constraint_checker = ConstraintChecker(gql_schema)
    errors = constraint_checker.run(objects)

    if errors:
        console.rule("[bold red]Constraint Violations")
        for err in errors:
            console.print(f"[red]- {err}")
        raise sys.exit(1)
    else:
        console.print("[green]All constraints passed!")


# validate -> graphql
# ----------
@validate.command(name="graphql")
@schema_option
@output_option
@click.pass_obj
def validate_graphql(console: Console, schemas: list[Path], output: Path) -> None:
    """Validates the given GraphQL schema and returns the whole introspection file if valid graphql schema provided."""
    schema_temp_path = create_tempfile_to_composed_schema(schemas)
    inspector = GraphQLInspector(schema_temp_path)
    validation_result = inspector.introspect(output)

    console.print(validation_result.output)
    sys.exit(validation_result.returncode)


# diff -> graphql
# ----------
@diff.command(name="graphql")
@schema_option
@optional_output_option
@click.option(
    "--val-schema",
    "-v",
    "val_schemas",
    type=click.Path(exists=True, path_type=Path),
    cls=PathResolverOption,
    required=True,
    multiple=True,
    help=(
        "The GraphQL schema file or directory containing schema files "
        "to validate against. Can be specified multiple times."
    ),
)
@click.pass_obj
def diff_graphql(console: Console, schemas: list[Path], val_schemas: list[Path], output: Path | None) -> None:
    """Diff for two GraphQL schemas."""
    log.info(f"Comparing schemas: {schemas} and {val_schemas} and writing output to {output}")

    input_temp_path = create_tempfile_to_composed_schema(schemas)
    inspector = GraphQLInspector(input_temp_path)

    val_temp_path = create_tempfile_to_composed_schema(val_schemas)
    diff_result = inspector.diff(val_temp_path)

    if output is not None:
        log.info(f"writing file to {output=}")
        output.parent.mkdir(parents=True, exist_ok=True)
        processed = pretty_print_dict_json(diff_result.as_dict())
        output.write_text(json.dumps(processed, indent=2, sort_keys=True, ensure_ascii=False))

    console.print(diff_result.output)
    sys.exit(diff_result.returncode)


# registry -> concept-uri
@registry.command(name="concept-uri")
@schema_option
@optional_output_option
@click.option(
    "--namespace",
    default="https://example.org/vss#",
    help="The namespace for the URIs",
)
@click.option(
    "--prefix",
    default="ns",
    help="The prefix to use for the URIs",
)
@click.pass_obj
def export_concept_uri(console: Console, schemas: list[Path], output: Path | None, namespace: str, prefix: str) -> None:
    """Generate concept URIs for a GraphQL schema and output as JSON-LD."""
    graphql_schema = load_schema(schemas)
    concepts = iter_all_concepts(get_all_named_types(graphql_schema))
    concept_uri_model = create_concept_uri_model(concepts, namespace, prefix)
    data = concept_uri_model.to_json_ld()

    if output:
        output.parent.mkdir(parents=True, exist_ok=True)
        with open(output, "w", encoding="utf-8") as output_file:
            log.info(f"Writing data to '{output}'")
            json.dump(data, output_file, indent=2)
        console.print(f"[green]Concept URIs written to {output}")

    console.rule("[bold blue]Concept URIs (JSON-LD)")
    console.print_json(json.dumps(data, indent=2))


# registry -> id
@registry.command(name="id")
@schema_option
@click.option(
    "--units",
    "-u",
    type=click.Path(exists=True, path_type=Path),
    required=True,
    help="Path to your units.yaml",
)
@optional_output_option
@click.option("--strict-mode/--no-strict-mode", default=False)
@click.pass_obj
def export_id(console: Console, schemas: list[Path], units: Path, output: Path | None, strict_mode: bool) -> None:
    """Generate concept IDs for GraphQL schema fields and enums."""
    exporter = IDExporter(
        schema=schemas,
        units_file=units,
        output=output,
        strict_mode=strict_mode,
        dry_run=output is None,
    )
    node_ids = exporter.run()

    console.rule("[bold blue]Concept IDs")
    console.print(node_ids)


# registry -> init
@registry.command(name="init")
@schema_option
@click.option(
    "--units",
    "-u",
    type=click.Path(exists=True, path_type=Path),
    required=True,
    help="Path to your units.yaml",
)
@output_option
@click.option(
    "--concept-namespace",
    default="https://example.org/vss#",
    help="The namespace for the concept URIs",
)
@click.option(
    "--concept-prefix",
    default="ns",
    help="The prefix to use for the concept URIs",
)
@click.pass_obj
def registry_init(
    console: Console,
    schemas: list[Path],
    units: Path,
    output: Path,
    concept_namespace: str,
    concept_prefix: str,
) -> None:
    """Initialize your spec history with the given schema."""
    output.parent.mkdir(parents=True, exist_ok=True)

    # Generate concept IDs
    id_exporter = IDExporter(schemas, units, None, strict_mode=False, dry_run=False)
    concept_ids = id_exporter.run()

    # Generate concept URIs
    graphql_schema = load_schema(schemas)
    all_named_types = get_all_named_types(graphql_schema)
    concepts = iter_all_concepts(all_named_types)
    concept_uri_model = create_concept_uri_model(concepts, concept_namespace, concept_prefix)
    concept_uris = concept_uri_model.to_json_ld()

    # Determine history_dir based on output path if output is given, else default to "history"
    output_real = output.resolve()
    history_dir = output_real.parent / "history"

    spec_history_exporter = SpecHistoryExporter(
        schemas=schemas,
        output=output,
        history_dir=history_dir,
    )
    spec_history_result = spec_history_exporter.init_spec_history_model(concept_uris, concept_ids, concept_uri_model)

    console.rule("[bold blue]Concept IDs")
    console.print(concept_ids)
    console.rule("[bold blue]Concept URIs")
    console.print(concept_uris)
    console.rule("[bold blue]Spec history (updated)")
    console.print(spec_history_result)


# registry -> update
@registry.command(name="update")
@schema_option
@click.option(
    "--units",
    "-u",
    type=click.Path(exists=True, path_type=Path),
    required=True,
    help="Path to your units.yaml",
)
@click.option(
    "--spec-history",
    "-sh",
    type=click.Path(exists=True, dir_okay=False, path_type=Path),
    required=True,
    help="Path to the previously generated spec history file",
)
@output_option
@click.option(
    "--concept-namespace",
    default="https://example.org/vss#",
    help="The namespace for the concept URIs",
)
@click.option(
    "--concept-prefix",
    default="ns",
    help="The prefix to use for the concept URIs",
)
@click.pass_obj
def registry_update(
    console: Console,
    schemas: list[Path],
    units: Path,
    spec_history: Path,
    output: Path,
    concept_namespace: str,
    concept_prefix: str,
) -> None:
    """Update a given spec history file with your new schema."""
    output.parent.mkdir(parents=True, exist_ok=True)

    # Generate concept IDs
    id_exporter = IDExporter(schemas, units, None, strict_mode=False, dry_run=False)
    concept_ids = id_exporter.run()

    # Generate concept URIs
    graphql_schema = load_schema(schemas)
    all_named_types = get_all_named_types(graphql_schema)
    concepts = iter_all_concepts(all_named_types)
    concept_uri_model = create_concept_uri_model(concepts, concept_namespace, concept_prefix)
    concept_uris = concept_uri_model.to_json_ld()

    # Determine history_dir based on output path if output is given, else default to "history"
    output_real = output.resolve()
    history_dir = output_real.parent / "history"

    spec_history_exporter = SpecHistoryExporter(
        schemas=schemas,
        output=output,
        history_dir=history_dir,
    )
    spec_history_result = spec_history_exporter.update_spec_history_model(
        concept_uris=concept_uris,
        concept_ids=concept_ids,
        concept_uri_model=concept_uri_model,
        spec_history_path=spec_history,
    )

    console.rule("[bold blue]Concept IDs")
    console.print(concept_ids)
    console.rule("[bold blue]Concept URIs")
    console.print(concept_uris)
    console.rule("[bold blue]Spec history (updated)")
    console.print(spec_history_result)


# search -> graphql
@search.command(name="graphql")
@schema_option
@click.option("--type", "-t", required=True, help="Type or field you want to search the graphql schema for.")
@click.option("--case-insensitive", "-i", is_flag=True, default=False, help="Perform a case-insensitive search.")
@click.option("--exact", is_flag=True, default=False, help="Perform an exact match search.")
@click.pass_obj
def search_graphql(console: Console, schemas: list[Path], type: str, case_insensitive: bool, exact: bool) -> None:
    """Search for a type or field in the GraphQL schema. If type was found returns type including all fields,
    if fields was found returns only field in parent type"""
    gql_schema = load_schema(schemas)

    type_results = search_schema(
        gql_schema,
        type_name=type,
        field_name=None,
        partial=not exact,
        case_insensitive=case_insensitive,
    )
    field_results = search_schema(
        gql_schema,
        type_name=None,
        field_name=type,
        partial=not exact,
        case_insensitive=case_insensitive,
    )
    console.rule(f"[bold blue] Search results for '{type}'")
    if not type_results and not field_results:
        console.print(f"[yellow]No matches found for '{type}'.")
    else:
        for tname, fields in type_results.items():
            console.print(f"[green]{tname}[/green]: {fields}")
        for tname, fields in field_results.items():
            if fields:
                console.print(f"[green]{tname}[/green]: {fields}")


def display_search_results(
    console: Console,
    results: list[SearchResult],
    term: str,
    limit_value: int | None = None,
    total_count: int | None = None,
) -> None:
    """Display SKOS search results in a formatted way.

    Args:
        console: Rich console for output
        results: List of SearchResult objects
        term: The search term that was used
        limit_value: The parsed limit value (None if unlimited, 0 if zero limit)
        total_count: Total number of matches found (before applying limit)
    """
    if not results:
        console.print(f"[yellow]No matches found for '{term}'[/yellow]")
        return

    # Show result count with appropriate message format
    if total_count is not None and limit_value is not None and limit_value > 0 and len(results) < total_count:
        # Limited results: show "Found X matches, showing only Y:"
        result_message = f"[green]Found {total_count} match(es) for '{term}', showing only {len(results)}:[/green]"
    else:
        # Unlimited results or showing all: show "Found X matches for 'term':"
        actual_count = total_count if total_count is not None else len(results)
        result_message = f"[green]Found {actual_count} match(es) for '{term}':[/green]"

    console.print(result_message)
    console.print()

    for i, result in enumerate(results, 1):
        concept_uri = result.subject
        concept_name = concept_uri.split("#")[-1] if "#" in concept_uri else concept_uri
        property_type = result.predicate
        value = result.object_value
        match_type = result.match_type

        console.print(f"[bold cyan]{i}. {concept_name}[/bold cyan] [dim]({match_type} match)[/dim]")
        console.print(f"   [dim]URI:[/dim] {concept_uri}")
        console.print(f"   [dim]Property:[/dim] {property_type}")
        console.print(f"   [dim]Value:[/dim] {value}")
        console.print()


@search.command(name="skos")
@click.option(
    "--ttl-file",
    "-f",
    type=click.Path(exists=True, path_type=Path),
    required=True,
    help="Path to the TTL/RDF file containing SKOS concepts",
)
@click.option(
    "--term",
    "-t",
    required=True,
    help="Term to search for in SKOS concepts",
)
@click.option(
    "--case-insensitive",
    "-i",
    is_flag=True,
    default=False,
    help="Perform case-insensitive search (default: case-sensitive)",
)
@click.option(
    "--limit",
    "-l",
    default="10",
    show_default=True,
    help=f"Maximum number of results to return. Use {list(NO_LIMIT_KEYWORDS)} for unlimited results.",
)
@click.pass_obj
def search_skos(console: Console, ttl_file: Path, term: str, case_insensitive: bool, limit: str) -> None:
    """Search for terms in SKOS concepts using SPARQL.

    This command searches through RDF/Turtle files containing SKOS concepts,
    looking for the specified term in concept URIs and object values.
    By default, search is case-sensitive unless --case-insensitive is specified.

    Results are limited to 10 by default. Use --limit to change this number,
    or specify any of these keywords for unlimited results: NO_LIMIT_KEYWORDS.

    The search uses SPARQL to query the RDF graph for subjects and objects
    that contain the search term, focusing on meaningful content while
    excluding predicates from the search scope.
    """
    # Create search service
    try:
        service = SKOSSearchService(ttl_file)
    except FileNotFoundError as e:
        console.print(f"[red]File not found: {e}[/red]")
        raise click.ClickException(f"TTL file not found: {e}") from e
    except ValueError as e:
        console.print(f"[red]Invalid TTL file: {e}[/red]")
        raise click.ClickException(f"TTL file parsing failed: {e}") from e

    with service:
        # Parse limit value
        limit_value = service.parse_limit(limit)

        # Get total count first (for accurate reporting)
        try:
            total_count = service.count_keyword_matches(term, ignore_case=case_insensitive)
        except ValueError as e:
            console.print(f"[red]Count query failed: {e}[/red]")
            raise click.ClickException(f"SKOS count query failed: {e}") from e

        # Get limited results
        try:
            results = service.search_keyword(term, ignore_case=case_insensitive, limit_value=limit_value)
        except ValueError as e:
            console.print(f"[red]Search query failed: {e}[/red]")
            raise click.ClickException(f"SKOS search query failed: {e}") from e

    console.rule(f"[bold blue]SKOS Search Results for '{term}'")
    display_search_results(console, results, term, limit_value, total_count)


# similar -> graphql
@similar.command(name="graphql")
@schema_option
@click.option(
    "--keyword", "-k", required=True, help="Name of the keyword or type you want to search the graphql schema for."
)
@click.option(
    "--output",
    "-o",
    type=click.Path(dir_okay=False, writable=True, path_type=Path),
    required=False,
    help="Output file, only .json allowed here",
)
@click.pass_obj
def similar_graphql(console: Console, schemas: list[Path], keyword: str, output: Path | None) -> None:
    """Search a type (and only types) in the provided grahql schema. Provide '-k all' for all similarities across the
    whole schema (in %)."""
    schema_temp_path = create_tempfile_to_composed_schema(schemas)
    inspector = GraphQLInspector(schema_temp_path)
    if output:
        log.info(f"Search will write file to {output}")

    # if keyword == "all" search all elements otherwise only keyword
    search_result = inspector.similar(output) if keyword == "all" else inspector.similar_keyword(keyword, output)

    console.rule(f"[bold blue] Search result for '{keyword}'")
    console.print(search_result.output)
    sys.exit(search_result.returncode)


# stats -> graphql
# ----------
@stats.command(name="graphql")
@schema_option
@click.pass_obj
def stats_graphql(console: Console, schemas: list[Path]) -> None:
    """Get stats of schema."""
    gql_schema = load_schema(schemas)

    # Count types by kind
    type_map = gql_schema.type_map
    type_counts: dict[str, Any] = {
        "object": 0,
        "enum": 0,
        "scalar": 0,
        "interface": 0,
        "union": 0,
        "input_object": 0,
        "custom_types": {},
    }
    for t in type_map.values():
        name = getattr(t, "name", "")
        if is_introspection_type(name):
            continue
        kind = type(t).__name__
        if kind == "GraphQLObjectType":
            type_counts["object"] += 1
        elif kind == "GraphQLEnumType":
            type_counts["enum"] += 1
        elif kind == "GraphQLScalarType":
            type_counts["scalar"] += 1
        elif kind == "GraphQLInterfaceType":
            type_counts["interface"] += 1
        elif kind == "GraphQLUnionType":
            type_counts["union"] += 1
        elif kind == "GraphQLInputObjectType":
            type_counts["input_object"] += 1
        # Detect custom types e.g. (not built-in scalars)
        if kind == "GraphQLScalarType" and not is_builtin_scalar_type(name):
            type_counts["custom_types"][name] = type_counts["custom_types"].get(name, 0) + 1

    console.rule("[bold blue]GraphQL Schema Type Counts")
    console.print(type_counts)


cli.add_command(check)
cli.add_command(compose)
cli.add_command(diff)


cli.add_command(export)
cli.add_command(generate)
cli.add_command(registry)
cli.add_command(similar)
cli.add_command(search)
cli.add_command(stats)
cli.add_command(validate)

if __name__ == "__main__":
    cli()<|MERGE_RESOLUTION|>--- conflicted
+++ resolved
@@ -23,10 +23,7 @@
     load_schema,
     load_schema_as_str,
     load_schema_as_str_filtered,
-<<<<<<< HEAD
-=======
     resolve_graphql_files,
->>>>>>> ee986291
 )
 from s2dm.exporters.vspec import translate_to_vspec
 from s2dm.tools.constraint_checker import ConstraintChecker
@@ -353,11 +350,7 @@
 @click.pass_context
 def shacl(
     ctx: click.Context,
-<<<<<<< HEAD
-    schema: Path,
-=======
     schemas: list[Path],
->>>>>>> ee986291
     output: Path,
     serialization_format: str,
     shapes_namespace: str,
@@ -385,17 +378,10 @@
 @schema_option
 @output_option
 @click.pass_context
-<<<<<<< HEAD
-def vspec(ctx: click.Context, schema: Path, output: Path) -> None:
-    """Generate VSPEC from a given GraphQL schema."""
-    naming_config = ctx.obj.get("naming_config")
-    result = translate_to_vspec(schema, naming_config)
-=======
 def vspec(ctx: click.Context, schemas: list[Path], output: Path) -> None:
     """Generate VSPEC from a given GraphQL schema."""
     naming_config = ctx.obj.get("naming_config")
     result = translate_to_vspec(schemas, naming_config)
->>>>>>> ee986291
     output.parent.mkdir(parents=True, exist_ok=True)
     _ = output.write_text(result)
 
@@ -427,19 +413,11 @@
 )
 @click.pass_context
 def jsonschema(
-<<<<<<< HEAD
-    ctx: click.Context, schema: Path, output: Path, root_type: str | None, strict: bool, expanded_instances: bool
-) -> None:
-    """Generate JSON Schema from a given GraphQL schema."""
-    naming_config = ctx.obj.get("naming_config")
-    result = translate_to_jsonschema(schema, root_type, strict, expanded_instances, naming_config)
-=======
     ctx: click.Context, schemas: list[Path], output: Path, root_type: str | None, strict: bool, expanded_instances: bool
 ) -> None:
     """Generate JSON Schema from a given GraphQL schema."""
     naming_config = ctx.obj.get("naming_config")
     result = translate_to_jsonschema(schemas, root_type, strict, expanded_instances, naming_config)
->>>>>>> ee986291
     _ = output.write_text(result)
 
 
