import logging
from pathlib import Path

import rich_click as click
from rich.traceback import install

from s2dm import __version__, log
from s2dm.exporters.shacl import translate_to_shacl
from s2dm.exporters.vspec import translate_to_vspec

schema_option = click.option(
    "--schema",
    "-s",
    type=click.Path(exists=True),
    required=True,
    help="The GraphQL schema file",
)

<<<<<<< HEAD
# Define the common options
def schema_option(f):
    return click.option("--schema", "-s", type=click.Path(exists=True), required=True, help="The GraphQL schema file")(
        f
    )


def output_option(f):
    return click.option(
        "--output",
        "-o",
        type=click.Path(dir_okay=False, writable=True, path_type=Path),
        required=True,
        help="Output file",
    )(f)
=======
output_option = click.option(
    "--output",
    "-o",
    type=click.Path(dir_okay=False, writable=True, path_type=Path),
    required=True,
    help="Output file",
)

>>>>>>> 50f71559


@click.group(context_settings={"auto_envvar_prefix": "s2dm"})
@click.option(
    "-l",
    "--log-level",
    type=click.Choice(["DEBUG", "INFO", "WARNING", "ERROR", "CRITICAL"], case_sensitive=False),
    default="INFO",
    help="Log level",
    show_default=True,
)
@click.option(
    "--log-file",
    type=click.Path(dir_okay=False, writable=True, path_type=Path),
    help="Log file",
)
@click.version_option(__version__)
def cli(log_level: str, log_file: Path | None) -> None:
    console_handler = logging.StreamHandler()
    console_handler.setFormatter(logging.Formatter("%(asctime)s:%(levelname)s:%(message)s"))
    log.addHandler(console_handler)

    if log_file:
        file_handler = logging.FileHandler(log_file, mode="w")
        file_handler.setFormatter(logging.Formatter("%(asctime)s:%(levelname)s:%(message)s"))
        log.addHandler(file_handler)

    log.setLevel(log_level)
    logging.getLogger().setLevel(log_level)
    if log_level == "DEBUG":
        _ = install(show_locals=True)


@click.group()
def export() -> None:
    """Export commands."""
    pass


<<<<<<< HEAD
# SHACL
# ----------
=======
>>>>>>> 50f71559
@export.command
@schema_option
@output_option
@click.option(
    "--serialization-format",
    "-f",
    type=str,
    default="ttl",
    help="RDF serialization format of the output file",
    show_default=True,
)
@click.option(
    "--shapes-namespace",
    "-sn",
    type=str,
    default="http://example.ns/shapes#",
    help="The namespace for SHACL shapes",
    show_default=True,
)
@click.option(
    "--shapes-namespace-prefix",
    "-snpref",
    type=str,
    default="shapes",
    help="The prefix for the SHACL shapes",
    show_default=True,
)
@click.option(
    "--model-namespace",
    "-mn",
    type=str,
    default="http://example.ns/model#",
    help="The namespace for the data model",
    show_default=True,
)
@click.option(
    "--model-namespace-prefix",
    "-mnpref",
    type=str,
    default="model",
    help="The prefix for the data model",
    show_default=True,
)
def shacl(
    schema: Path,
    output: Path,
    serialization_format: str,
    shapes_namespace: str,
    shapes_namespace_prefix: str,
    model_namespace: str,
    model_namespace_prefix: str,
) -> None:
    """Generate SHACL shapes from a given GraphQL schema."""
    result = translate_to_shacl(
        schema,
        shapes_namespace,
        shapes_namespace_prefix,
        model_namespace,
        model_namespace_prefix,
    )
    _ = result.serialize(destination=output, format=serialization_format)


<<<<<<< HEAD

# YAML
# ----------
=======
>>>>>>> 50f71559
@export.command
@schema_option
@output_option
def vspec(schema: Path, output: Path) -> None:
    """Generate VSPEC from a given GraphQL schema."""
    result = translate_to_vspec(schema)
    _ = output.write_text(result)



cli.add_command(export)

if __name__ == "__main__":
    cli()<|MERGE_RESOLUTION|>--- conflicted
+++ resolved
@@ -16,23 +16,6 @@
     help="The GraphQL schema file",
 )
 
-<<<<<<< HEAD
-# Define the common options
-def schema_option(f):
-    return click.option("--schema", "-s", type=click.Path(exists=True), required=True, help="The GraphQL schema file")(
-        f
-    )
-
-
-def output_option(f):
-    return click.option(
-        "--output",
-        "-o",
-        type=click.Path(dir_okay=False, writable=True, path_type=Path),
-        required=True,
-        help="Output file",
-    )(f)
-=======
 output_option = click.option(
     "--output",
     "-o",
@@ -41,7 +24,6 @@
     help="Output file",
 )
 
->>>>>>> 50f71559
 
 
 @click.group(context_settings={"auto_envvar_prefix": "s2dm"})
@@ -81,11 +63,6 @@
     pass
 
 
-<<<<<<< HEAD
-# SHACL
-# ----------
-=======
->>>>>>> 50f71559
 @export.command
 @schema_option
 @output_option
@@ -149,12 +126,6 @@
     _ = result.serialize(destination=output, format=serialization_format)
 
 
-<<<<<<< HEAD
-
-# YAML
-# ----------
-=======
->>>>>>> 50f71559
 @export.command
 @schema_option
 @output_option
@@ -164,7 +135,6 @@
     _ = output.write_text(result)
 
 
-
 cli.add_command(export)
 
 if __name__ == "__main__":
