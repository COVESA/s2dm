![Status - Incubating](https://img.shields.io/static/v1?label=Status&message=Incubating&color=FEFF3A&style=for-the-badge)

<h2 align="center">
 Simplified Semantic Data Modeling (S2DM)
</h2>

`S2DM` is an approach for modeling data of multiple domains.
It is **_simple_** in the sense that any Subject Matter Expert (SME) could contribute to a controlled vocabulary with minimal data modeling expertise.
Likewise, it is **_semantic_** in the sense that it specifies meaningful data structures, their cross-domain relationships, and arbitrary classification schemes.

> [!NOTE]
> Bear in mind the word `Simplified` in the name.
> This approach aims to foster the adoption of (some) good data modeling practices.
> It does not intent to re-invent, nor to replace long-standing standards, such as those of the [Semantic Web](https://www.w3.org/2001/sw/wiki/Main_Page).
> Hence, this approach does not incorporate advanced reasoning capabilities or the use of comprehensive ontologies typically associated with traditional semantic data modeling.

`S2DM` adopts data modeling best practices and reuses the following elements:

- [GraphQL Schema Definition Language (SDL)](https://graphql.org/learn/schema/).
  It provides a clear, human-readable syntax for defining data structures and relationships, making it easy for SMEs to understand and use without requiring deep technical expertise.
- [Simple Knowledge Organization System (SKOS)](https://www.w3.org/2004/02/skos/).
<<<<<<< HEAD
It offers a straightforward framework for creating and managing hierarchical classifications and relationships between concepts, facilitating the organization and retrieval of knowledge in a way that is both intuitive and semantically rich.

To learn more about the background that has led to S2DM, as well as its design principles, please read the [S2DM Approach Primer](docs/APPROACH_PRIMER.md).

> TODO: Add link to the rendered documentation of the project with GitHub

## Artifacts
`S2DM` consist of the following artifacts:
- [Data modeling guideline](docs/MODELING_GUIDE.md) - Instructions on how to model the data of a particular domain following the `S2DM` approach.
- [Tools](tools/README.md) - A collection of scripts and utilities to facilitate schema composition, management of identifiers, amoung other functions for a seamless usage of the `S2DM` approach.

## Repository Structure

- [docs/](docs/) - Documentation files.
- [examples/](examples/) - Examples of the application of the `S2DM` approach.
- [src/](src/) - Source code for tools and utilities supporting the `S2DM` approach.

## Usage
The tools of this repository are a companion for the specification files that follow the `S2DM` approach.
If your domain is not modeled yet, simply refer to the [data modeling guideline](docs/MODELING_GUIDE.md) to learn how to create models that follow `S2DM`.
You should be able to create your first valid specification files compliant to the `GraphQL SDL` and `SKOS`.

Once you have the specificaiton files, you could proceed to use [the tools](src/tools/).


## Continuous Integration

This project uses GitHub Actions for continuous integration and testing. Tests are automatically run on all branches when code is pushed or pull requests are created.

### Workflow

The project uses a single CI workflow (`ci.yml`) that runs:

1. **Pre-commit Checks** (on Ubuntu):
   - Runs all pre-commit hooks
   - Uses Python 3.11

2. **Test Suite** (Matrix Build):
   - Operating Systems: Ubuntu, macOS, Windows
   - Python Versions: 3.11, 3.12
   - Includes:
     - Ruff linting and formatting
     - MyPy type checking
     - Pytest with coverage reporting

### Running Tests Locally

To run the tests locally, ensure you have `uv` installed and run:

```bash
# Install dependencies
uv pip install -e .
uv pip install --group dev

# Run pre-commit hooks
uv tool run pre-commit run --all-files

# Run tests with coverage
uv run pytest --cov=src/s2dm --cov-report=term-missing
=======
  It offers a straightforward framework for creating and managing hierarchical classifications and relationships between concepts, facilitating the organization and retrieval of knowledge in a way that is both intuitive and semantically rich.

To learn more about the background that has led to `S2DM`, as well as its design principles, please read the [S2DM Approach Primer](docs/APPROACH_PRIMER.md).

## Basic principle
The idea is that multiple systems in the physical layer (e.g., databases, streaming platforms, applications, etc.) can share the same concepts.
However, instead of arbitrarily modeling domains in the physical layer, the purpose is to have a unique way for specifying the concepts of common interest and its organizing principles in such a way that they are reused.
This principle is a core part of a [data-centric architecture](https://datacentricmanifesto.org/), reducing undesired duplications and [software waste](https://www.semanticarts.com/software-wasteland/) when it is systematically applied.

```mermaid
graph LR
  subgraph ConceptualLayer
    Person
    Vehicle
    ParkingLot
  end
  subgraph PhysicalLayer
    Database
    StreamingPlatform
    Application
    Other
  end
  ConceptualLayer --> Database
  ConceptualLayer --> StreamingPlatform
  ConceptualLayer --> Application
  ConceptualLayer --> Other
```
>>>>>>> 50f71559

In this sense, `S2DM` is an approach to specify those concepts of interest systematically.
A more generic (and elaborated) diagram looks like the following:

```mermaid
graph LR
  subgraph Conceptual layer
    spec_file_1.graphql
    spec_file_2.graphql
    spec_file_N.graphql
    subgraph S2DM Tools
      Composer
      Exporter
      Other
    end
  end
  subgraph Physical layer
    App_SHACL
    App_YAML
    App_JSON
    App_Other
  end
  spec_file_1.graphql --GraphQL schema 1--> Composer
  spec_file_2.graphql --GraphQL schema 2--> Composer
  spec_file_N.graphql --GraphQL schema N--> Composer
  Composer --Merged GraphQL schema--> Exporter
  Composer --Merged GraphQL schema--> Other
  Exporter --VSPEC--> App_YAML
  Exporter --SHACL--> App_SHACL
  Exporter --JSON schema--> App_JSON
  Exporter --Other?--> App_Other
```

## Getting started
The `S2DM` consists of the following artifacts:
* **_S2DM data modeling guideline_** - It explains how to formalize the data of a domain with the `S2DM` approach. In other words, how to create the specification files that will constitute the core of the conceptual layer. [Click HERE to start modeling a domain with `S2DM` approach](docs/MODELING_GUIDE.md).
* **_S2DM Tools_** - Code that support the proper usage of the `S2DM` guideline. It helps with the modeling language validation, identifiers, search functions, exporters, etc. [Click HERE to start using the `S2DM` tools](docs/TOOLS.md).

## Contributing
Contributions are welcome. [Click HERE to contribute](docs/CONTRIBUTING.md) (to the `S2DM` approach itself).<|MERGE_RESOLUTION|>--- conflicted
+++ resolved
@@ -19,67 +19,6 @@
 - [GraphQL Schema Definition Language (SDL)](https://graphql.org/learn/schema/).
   It provides a clear, human-readable syntax for defining data structures and relationships, making it easy for SMEs to understand and use without requiring deep technical expertise.
 - [Simple Knowledge Organization System (SKOS)](https://www.w3.org/2004/02/skos/).
-<<<<<<< HEAD
-It offers a straightforward framework for creating and managing hierarchical classifications and relationships between concepts, facilitating the organization and retrieval of knowledge in a way that is both intuitive and semantically rich.
-
-To learn more about the background that has led to S2DM, as well as its design principles, please read the [S2DM Approach Primer](docs/APPROACH_PRIMER.md).
-
-> TODO: Add link to the rendered documentation of the project with GitHub
-
-## Artifacts
-`S2DM` consist of the following artifacts:
-- [Data modeling guideline](docs/MODELING_GUIDE.md) - Instructions on how to model the data of a particular domain following the `S2DM` approach.
-- [Tools](tools/README.md) - A collection of scripts and utilities to facilitate schema composition, management of identifiers, amoung other functions for a seamless usage of the `S2DM` approach.
-
-## Repository Structure
-
-- [docs/](docs/) - Documentation files.
-- [examples/](examples/) - Examples of the application of the `S2DM` approach.
-- [src/](src/) - Source code for tools and utilities supporting the `S2DM` approach.
-
-## Usage
-The tools of this repository are a companion for the specification files that follow the `S2DM` approach.
-If your domain is not modeled yet, simply refer to the [data modeling guideline](docs/MODELING_GUIDE.md) to learn how to create models that follow `S2DM`.
-You should be able to create your first valid specification files compliant to the `GraphQL SDL` and `SKOS`.
-
-Once you have the specificaiton files, you could proceed to use [the tools](src/tools/).
-
-
-## Continuous Integration
-
-This project uses GitHub Actions for continuous integration and testing. Tests are automatically run on all branches when code is pushed or pull requests are created.
-
-### Workflow
-
-The project uses a single CI workflow (`ci.yml`) that runs:
-
-1. **Pre-commit Checks** (on Ubuntu):
-   - Runs all pre-commit hooks
-   - Uses Python 3.11
-
-2. **Test Suite** (Matrix Build):
-   - Operating Systems: Ubuntu, macOS, Windows
-   - Python Versions: 3.11, 3.12
-   - Includes:
-     - Ruff linting and formatting
-     - MyPy type checking
-     - Pytest with coverage reporting
-
-### Running Tests Locally
-
-To run the tests locally, ensure you have `uv` installed and run:
-
-```bash
-# Install dependencies
-uv pip install -e .
-uv pip install --group dev
-
-# Run pre-commit hooks
-uv tool run pre-commit run --all-files
-
-# Run tests with coverage
-uv run pytest --cov=src/s2dm --cov-report=term-missing
-=======
   It offers a straightforward framework for creating and managing hierarchical classifications and relationships between concepts, facilitating the organization and retrieval of knowledge in a way that is both intuitive and semantically rich.
 
 To learn more about the background that has led to `S2DM`, as well as its design principles, please read the [S2DM Approach Primer](docs/APPROACH_PRIMER.md).
@@ -107,7 +46,6 @@
   ConceptualLayer --> Application
   ConceptualLayer --> Other
 ```
->>>>>>> 50f71559
 
 In this sense, `S2DM` is an approach to specify those concepts of interest systematically.
 A more generic (and elaborated) diagram looks like the following:
