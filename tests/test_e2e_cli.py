--- conflicted
+++ resolved
@@ -7,26 +7,8 @@
 from click.testing import CliRunner
 
 from s2dm.cli import cli
-<<<<<<< HEAD
-
-TESTS_DATA = Path(__file__).parent / "data"
-SAMPLE1_1 = TESTS_DATA / "schema1-1.graphql"
-SAMPLE1_2 = TESTS_DATA / "schema1-2.graphql"
-SAMPLE2_1 = TESTS_DATA / "schema2-1.graphql"
-SAMPLE2_2 = TESTS_DATA / "schema2-2.graphql"
-SAMPLE3 = TESTS_DATA / "schema3.graphql"
-UNITS = TESTS_DATA / "test_units.yaml"
-
-# Version bump test schemas
-BASE_SCHEMA = TESTS_DATA / "base.graphql"
-NO_CHANGE_SCHEMA = TESTS_DATA / "no-change.graphql"
-NON_BREAKING_SCHEMA = TESTS_DATA / "non-breaking.graphql"
-DANGEROUS_SCHEMA = TESTS_DATA / "dangerous.graphql"
-BREAKING_SCHEMA = TESTS_DATA / "breaking.graphql"
-=======
 from s2dm.tools.string import normalize_whitespace
 from tests.conftest import TestSchemaData as TSD
->>>>>>> 222f47b1
 
 
 @pytest.fixture(scope="module")
@@ -71,11 +53,7 @@
 def test_export_shacl(runner: CliRunner, tmp_outputs: Path) -> None:
     out = tmp_outputs / "shacl.ttl"
     result = runner.invoke(
-<<<<<<< HEAD
-        cli, ["export", "shacl", "-s", str(SAMPLE1_1), "-s", str(SAMPLE1_2), "-o", str(out), "-f", "ttl"]
-=======
         cli, ["export", "shacl", "-s", str(TSD.SAMPLE1_1), "-s", str(TSD.SAMPLE1_2), "-o", str(out), "-f", "ttl"]
->>>>>>> 222f47b1
     )
     assert result.exit_code == 0, result.output
     assert out.exists()
@@ -89,11 +67,7 @@
 # ToDo(DA): please update this test to do proper asserts for the vspec exporter
 def test_export_vspec(runner: CliRunner, tmp_outputs: Path) -> None:
     out = tmp_outputs / "vspec.yaml"
-<<<<<<< HEAD
-    result = runner.invoke(cli, ["export", "vspec", "-s", str(SAMPLE1_1), "-s", str(SAMPLE1_2), "-o", str(out)])
-=======
     result = runner.invoke(cli, ["export", "vspec", "-s", str(TSD.SAMPLE1_1), "-s", str(TSD.SAMPLE1_2), "-o", str(out)])
->>>>>>> 222f47b1
     assert result.exit_code == 0, result.output
     assert out.exists()
     with open(out, encoding="utf-8") as f:
@@ -106,11 +80,7 @@
 def test_generate_skos_skeleton(runner: CliRunner, tmp_outputs: Path) -> None:
     out = tmp_outputs / "skos_skeleton.ttl"
     result = runner.invoke(
-<<<<<<< HEAD
-        cli, ["generate", "skos-skeleton", "-s", str(SAMPLE1_1), "-s", str(SAMPLE1_2), "-o", str(out)]
-=======
         cli, ["generate", "skos-skeleton", "-s", str(TSD.SAMPLE1_1), "-s", str(TSD.SAMPLE1_2), "-o", str(out)]
->>>>>>> 222f47b1
     )
     assert result.exit_code == 0, result.output
     assert out.exists()
@@ -128,15 +98,6 @@
 @pytest.mark.parametrize(
     "schema_file,previous_file,expected_output",
     [
-<<<<<<< HEAD
-        ([NO_CHANGE_SCHEMA], [BASE_SCHEMA], "No version bump needed"),
-        ([NON_BREAKING_SCHEMA], [BASE_SCHEMA], "Patch version bump needed"),
-        ([DANGEROUS_SCHEMA], [BASE_SCHEMA], "Minor version bump needed"),
-        ([BREAKING_SCHEMA], [BASE_SCHEMA], "Detected breaking changes, major version bump needed"),
-        # Keep original test cases for backward compatibility
-        ([SAMPLE1_1, SAMPLE1_2], [SAMPLE1_1, SAMPLE1_2], "No version bump needed"),
-        ([SAMPLE1_1, SAMPLE1_2], [SAMPLE2_1, SAMPLE2_2], "Detected breaking changes, major version bump needed"),
-=======
         ([TSD.NO_CHANGE_SCHEMA], [TSD.BASE_SCHEMA], "No version bump needed"),
         ([TSD.NON_BREAKING_SCHEMA], [TSD.BASE_SCHEMA], "Patch version bump needed"),
         ([TSD.DANGEROUS_SCHEMA], [TSD.BASE_SCHEMA], "Minor version bump needed"),
@@ -148,7 +109,6 @@
             [TSD.SAMPLE2_1, TSD.SAMPLE2_2],
             "Detected breaking changes, major version bump needed",
         ),
->>>>>>> 222f47b1
     ],
 )
 def test_check_version_bump(
@@ -190,32 +150,20 @@
 @pytest.mark.parametrize(
     "input_file,expected_output",
     [
-<<<<<<< HEAD
-        ((SAMPLE1_1, SAMPLE1_2), "All constraints passed"),
-=======
         ((TSD.SAMPLE1_1, TSD.SAMPLE1_2), "All constraints passed"),
->>>>>>> 222f47b1
     ],
 )
 def test_check_constraints(runner: CliRunner, input_file: tuple[Path, Path], expected_output: str) -> None:
     result = runner.invoke(cli, ["check", "constraints", "-s", str(input_file[0]), "-s", str(input_file[1])])
-<<<<<<< HEAD
-    assert expected_output.lower() in result.output.lower()
-=======
     assert expected_output.lower() in normalize_whitespace(result.output).lower()
->>>>>>> 222f47b1
     assert result.exit_code in (0, 1)
 
 
 def test_validate_graphql(runner: CliRunner, tmp_outputs: Path) -> None:
     out = tmp_outputs / "validate.json"
-<<<<<<< HEAD
-    result = runner.invoke(cli, ["validate", "graphql", "-s", str(SAMPLE1_1), "-s", str(SAMPLE1_2), "-o", str(out)])
-=======
     result = runner.invoke(
         cli, ["validate", "graphql", "-s", str(TSD.SAMPLE1_1), "-s", str(TSD.SAMPLE1_2), "-o", str(out)]
     )
->>>>>>> 222f47b1
     assert result.exit_code == 0, result.output
     assert out.exists()
     with open(out) as f:
@@ -227,13 +175,8 @@
 @pytest.mark.parametrize(
     "schemas,val_schemas,expected_output",
     [
-<<<<<<< HEAD
-        ((SAMPLE1_1, SAMPLE1_2), (SAMPLE1_1, SAMPLE1_2), "No changes detected"),
-        ((SAMPLE1_1, SAMPLE1_2), (SAMPLE2_1, SAMPLE2_2), "Detected"),
-=======
         ((TSD.SAMPLE1_1, TSD.SAMPLE1_2), (TSD.SAMPLE1_1, TSD.SAMPLE1_2), "No changes detected"),
         ((TSD.SAMPLE1_1, TSD.SAMPLE1_2), (TSD.SAMPLE2_1, TSD.SAMPLE2_2), "Detected"),
->>>>>>> 222f47b1
     ],
 )
 def test_diff_graphql(
@@ -275,15 +218,9 @@
             "registry",
             "concept-uri",
             "-s",
-<<<<<<< HEAD
-            str(SAMPLE1_1),
-            "-s",
-            str(SAMPLE1_2),
-=======
             str(TSD.SAMPLE1_1),
             "-s",
             str(TSD.SAMPLE1_2),
->>>>>>> 222f47b1
             "-o",
             str(out),
         ],
@@ -311,17 +248,9 @@
             "registry",
             "id",
             "-s",
-<<<<<<< HEAD
-            str(SAMPLE1_1),
-            "-s",
-            str(SAMPLE1_2),
-            "-u",
-            str(UNITS),
-=======
             str(TSD.SAMPLE1_1),
             "-s",
             str(TSD.SAMPLE1_2),
->>>>>>> 222f47b1
             "-o",
             str(out),
         ],
@@ -330,24 +259,14 @@
     assert out.exists(), f"Expected output file {out} not found."
     with open(out) as f:
         data = json.load(f)
-<<<<<<< HEAD
-
-    assert any("Vehicle.averageSpeed" in k for k in data)
-    assert any("Person.name" in k for k in data)
-=======
     assert any("Vehicle.averageSpeed" in k for k in data), "Expected 'Vehicle.averageSpeed' not found in the output."
     assert any("Person.name" in k for k in data), "Expected 'Person.name' not found in the output."
->>>>>>> 222f47b1
 
 
 def test_registry_init(runner: CliRunner, tmp_outputs: Path) -> None:
     out = tmp_outputs / "spec_history.json"
     result = runner.invoke(
-<<<<<<< HEAD
-        cli, ["registry", "init", "-s", str(SAMPLE1_1), "-s", str(SAMPLE1_2), "-u", str(UNITS), "-o", str(out)]
-=======
         cli, ["registry", "init", "-s", str(TSD.SAMPLE1_1), "-s", str(TSD.SAMPLE1_2), "-o", str(out)]
->>>>>>> 222f47b1
     )
     assert result.exit_code == 0, result.output
     assert out.exists()
@@ -365,11 +284,7 @@
                     spec_history
                     and isinstance(spec_history, list)
                     and isinstance(spec_history[0], dict)
-<<<<<<< HEAD
-                    and spec_history[0].get("@id") == "0xEC20D822"
-=======
                     and spec_history[0].get("@id") == ExpectedIds.VEHICLE_AVG_SPEED_ID
->>>>>>> 222f47b1
                 ):
                     found_vehicle = True
             elif entry.get("@id") == "ns:Person.height":
@@ -378,21 +293,11 @@
                     spec_history
                     and isinstance(spec_history, list)
                     and isinstance(spec_history[0], dict)
-<<<<<<< HEAD
-                    and spec_history[0].get("@id") == "0xC3D633BB"
-=======
                     and spec_history[0].get("@id") == ExpectedIds.PERSON_HEIGHT_ID
->>>>>>> 222f47b1
                 ):
                     found_person = True
         if found_vehicle and found_person:
             break
-<<<<<<< HEAD
-    assert (
-        found_vehicle
-    ), 'Expected entry with "@id": "ns:Vehicle.averageSpeed" and specHistory id "0xEC20D822" not found.'
-    assert found_person, 'Expected entry with "@id": "ns:Person.height" and specHistory id "0xC3D633BB" not found.'
-=======
     assert found_vehicle, (
         'Expected entry with "@id": "ns:Vehicle.averageSpeed" and specHistory id'
         + f'"{ExpectedIds.VEHICLE_AVG_SPEED_ID}" not found.'
@@ -400,38 +305,22 @@
     assert (
         found_person
     ), f'Expected entry with "@id": "ns:Person.height" and specHistory id "{ExpectedIds.PERSON_HEIGHT_ID}" not found.'
->>>>>>> 222f47b1
 
 
 def test_registry_update(runner: CliRunner, tmp_outputs: Path) -> None:
     out = tmp_outputs / "spec_history_update.json"
     # First, create a spec history file
     init_out = tmp_outputs / "spec_history.json"
-<<<<<<< HEAD
-    runner.invoke(
-        cli, ["registry", "init", "-s", str(SAMPLE1_1), "-s", str(SAMPLE1_2), "-u", str(UNITS), "-o", str(init_out)]
-    )
-    runner.invoke(
-=======
     runner.invoke(cli, ["registry", "init", "-s", str(TSD.SAMPLE1_1), "-s", str(TSD.SAMPLE1_2), "-o", str(init_out)])
     runner.invoke(
->>>>>>> 222f47b1
         cli,
         [
             "registry",
             "update",
             "-s",
-<<<<<<< HEAD
-            str(SAMPLE2_1),
-            "-s",
-            str(SAMPLE2_2),
-            "-u",
-            str(UNITS),
-=======
             str(TSD.SAMPLE2_1),
             "-s",
             str(TSD.SAMPLE2_2),
->>>>>>> 222f47b1
             "-sh",
             str(init_out),
             "-o",
@@ -451,31 +340,13 @@
             if entry.get("@id") == "ns:Vehicle.averageSpeed":
                 spec_history = entry.get("specHistory", [])
                 ids = [h.get("@id") for h in spec_history if isinstance(h, dict)]
-<<<<<<< HEAD
-                if "0xEC20D822" in ids:
-                    found_vehicle_old = True
-                if "0xB86BF561" in ids:
-=======
                 if ExpectedIds.VEHICLE_AVG_SPEED_ID in ids:
                     found_vehicle_old = True
                 if ExpectedIds.NEW_VEHICLE_AVG_SPEED_ID in ids:
->>>>>>> 222f47b1
                     found_vehicle_new = True
             elif entry.get("@id") == "ns:Person.height":
                 spec_history = entry.get("specHistory", [])
                 ids = [h.get("@id") for h in spec_history if isinstance(h, dict)]
-<<<<<<< HEAD
-                if "0xC3D633BB" in ids:
-                    found_person_old = True
-                if "0xBB5A2DD0" in ids:
-                    found_person_new = True
-        if found_vehicle_old and found_vehicle_new and found_person_old and found_person_new:
-            break
-    assert found_vehicle_old, 'Expected old specHistory id "0xEC20D822" for Vehicle.averageSpeed not found.'
-    assert found_vehicle_new, 'Expected new specHistory id "0xB86BF561" for Vehicle.averageSpeed not found.'
-    assert found_person_old, 'Expected old specHistory id "0xC3D633BB" for Person.height not found.'
-    assert found_person_new, 'Expected new specHistory id "0xBB5A2DD0" for Person.height not found.'
-=======
                 if ExpectedIds.PERSON_HEIGHT_ID in ids:
                     found_person_old = True
                 if ExpectedIds.NEW_PERSON_HEIGHT_ID in ids:
@@ -494,7 +365,6 @@
     assert (
         found_person_new
     ), f'Expected new specHistory id "{ExpectedIds.NEW_PERSON_HEIGHT_ID}" for Person.height not found.'
->>>>>>> 222f47b1
 
 
 @pytest.mark.parametrize(
@@ -509,11 +379,7 @@
 )
 def test_search_graphql(runner: CliRunner, search_term: str, expected_output: str) -> None:
     result = runner.invoke(
-<<<<<<< HEAD
-        cli, ["search", "graphql", "-s", str(SAMPLE1_1), "-s", str(SAMPLE1_2), "-t", search_term, "--exact"]
-=======
         cli, ["search", "graphql", "-s", str(TSD.SAMPLE1_1), "-s", str(TSD.SAMPLE1_2), "-t", search_term, "--exact"]
->>>>>>> 222f47b1
     )
     assert result.exit_code == 0, result.output
     assert expected_output.lower() in normalize_whitespace(result.output).lower()
@@ -522,11 +388,7 @@
 def test_search_skos(runner: CliRunner, tmp_outputs: Path) -> None:
     skos_file = tmp_outputs / "test_skos.ttl"
     result = runner.invoke(
-<<<<<<< HEAD
-        cli, ["generate", "skos-skeleton", "-s", str(SAMPLE1_1), "-s", str(SAMPLE1_2), "-o", str(skos_file)]
-=======
         cli, ["generate", "skos-skeleton", "-s", str(TSD.SAMPLE1_1), "-s", str(TSD.SAMPLE1_2), "-o", str(skos_file)]
->>>>>>> 222f47b1
     )
     assert result.exit_code == 0, result.output
     assert skos_file.exists()
@@ -556,12 +418,8 @@
 ) -> None:
     out = tmp_outputs / "similar.json"
     result = runner.invoke(
-<<<<<<< HEAD
-        cli, ["similar", "graphql", "-s", str(SAMPLE1_1), "-s", str(SAMPLE1_2), "-k", search_term, "-o", str(out)]
-=======
         cli,
         ["similar", "graphql", "-s", str(TSD.SAMPLE1_1), "-s", str(TSD.SAMPLE1_2), "-k", search_term, "-o", str(out)],
->>>>>>> 222f47b1
     )
     assert expected_returncode == result.exit_code, result.output
     assert expected_output in normalize_whitespace(result.output)
@@ -570,11 +428,7 @@
 
 def test_compose_graphql(runner: CliRunner, tmp_outputs: Path) -> None:
     out = tmp_outputs / "composed.graphql"
-<<<<<<< HEAD
-    result = runner.invoke(cli, ["compose", "-s", str(SAMPLE1_1), "-s", str(SAMPLE1_2), "-o", str(out)])
-=======
     result = runner.invoke(cli, ["compose", "-s", str(TSD.SAMPLE1_1), "-s", str(TSD.SAMPLE1_2), "-o", str(out)])
->>>>>>> 222f47b1
     assert result.exit_code == 0, result.output
     assert out.exists()
 
@@ -582,11 +436,7 @@
     assert "type Vehicle" in composed_content
     assert "type Vehicle_ADAS" in composed_content
     assert "type Vehicle_ADAS_ObstacleDetection" in composed_content
-<<<<<<< HEAD
-    assert "enum Acceleration_Unit_Enum" in composed_content
-=======
     assert "enum AccelerationUnitEnum" in composed_content
->>>>>>> 222f47b1
     assert "directive @range" in composed_content
 
     assert "Successfully composed schema" in normalize_whitespace(result.output)
@@ -595,11 +445,7 @@
 def test_compose_graphql_with_root_type(runner: CliRunner, tmp_outputs: Path) -> None:
     out = tmp_outputs / "composed_filtered.graphql"
     result = runner.invoke(
-<<<<<<< HEAD
-        cli, ["compose", "-s", str(SAMPLE1_1), "-s", str(SAMPLE1_2), "-r", "Vehicle", "-o", str(out)]
-=======
         cli, ["compose", "-s", str(TSD.SAMPLE1_1), "-s", str(TSD.SAMPLE1_2), "-r", "Vehicle", "-o", str(out)]
->>>>>>> 222f47b1
     )
     assert result.exit_code == 0, result.output
     assert out.exists()
@@ -613,17 +459,11 @@
 
     assert "type Person" not in composed_content
 
-    assert "type Person" not in composed_content
-
 
 def test_compose_graphql_with_root_type_nonexistent(runner: CliRunner, tmp_outputs: Path) -> None:
     out = tmp_outputs / "composed_error.graphql"
     result = runner.invoke(
-<<<<<<< HEAD
-        cli, ["compose", "-s", str(SAMPLE1_1), "-s", str(SAMPLE1_2), "-r", "NonExistentType", "-o", str(out)]
-=======
         cli, ["compose", "-s", str(TSD.SAMPLE1_1), "-s", str(TSD.SAMPLE1_2), "-r", "NonExistentType", "-o", str(out)]
->>>>>>> 222f47b1
     )
 
     assert result.exit_code == 1
@@ -634,11 +474,7 @@
 def test_compose_graphql_root_type_filters_unreferenced_types(runner: CliRunner, tmp_outputs: Path) -> None:
     out = tmp_outputs / "composed_filtered.graphql"
     result = runner.invoke(
-<<<<<<< HEAD
-        cli, ["compose", "-s", str(SAMPLE1_1), "-s", str(SAMPLE1_2), "-r", "Vehicle_ADAS", "-o", str(out)]
-=======
         cli, ["compose", "-s", str(TSD.SAMPLE1_1), "-s", str(TSD.SAMPLE1_2), "-r", "Vehicle_ADAS", "-o", str(out)]
->>>>>>> 222f47b1
     )
     assert result.exit_code == 0
 
@@ -655,11 +491,7 @@
 def test_compose_preserves_custom_directives(runner: CliRunner, tmp_outputs: Path) -> None:
     """Test that compose preserves all types of custom directives and formatting."""
     out = tmp_outputs / "directive_preservation_test.graphql"
-<<<<<<< HEAD
-    result = runner.invoke(cli, ["compose", "-s", str(SAMPLE1_1), "-s", str(SAMPLE1_2), "-o", str(out)])
-=======
     result = runner.invoke(cli, ["compose", "-s", str(TSD.SAMPLE1_1), "-s", str(TSD.SAMPLE1_2), "-o", str(out)])
->>>>>>> 222f47b1
 
     assert result.exit_code == 0, result.output
     assert out.exists()
@@ -678,11 +510,7 @@
 def test_compose_adds_reference_directives(runner: CliRunner, tmp_outputs: Path) -> None:
     """Test that compose adds @reference directives to track source files."""
     out = tmp_outputs / "reference_directives_test.graphql"
-<<<<<<< HEAD
-    result = runner.invoke(cli, ["compose", "-s", str(SAMPLE1_1), "-s", str(SAMPLE1_2), "-o", str(out)])
-=======
     result = runner.invoke(cli, ["compose", "-s", str(TSD.SAMPLE1_1), "-s", str(TSD.SAMPLE1_2), "-o", str(out)])
->>>>>>> 222f47b1
 
     assert result.exit_code == 0, result.output
     assert out.exists()
@@ -751,11 +579,7 @@
 
 # ToDo(DA): needs refactoring after final decision how stats will work
 def test_stats_graphql(runner: CliRunner) -> None:
-<<<<<<< HEAD
-    result = runner.invoke(cli, ["stats", "graphql", "-s", str(SAMPLE1_1), "-s", str(SAMPLE1_2)])
-=======
     result = runner.invoke(cli, ["stats", "graphql", "-s", str(TSD.SAMPLE1_1), "-s", str(TSD.SAMPLE1_2)])
->>>>>>> 222f47b1
     print(f"{result.output=}")
     assert result.exit_code == 0, normalize_whitespace(result.output)
     assert '"UInt32": 1' in normalize_whitespace(result.output)
