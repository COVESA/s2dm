--- conflicted
+++ resolved
@@ -27,41 +27,25 @@
 
 
 def test_build_schema_str(schema_path: Path) -> None:
-<<<<<<< HEAD
-    schema_str: str = schema_loader_utils.build_schema_str(schema_path)
-=======
     schema_str: str = schema_loader_utils.build_schema_str([schema_path])
->>>>>>> ee986291
     assert isinstance(schema_str, str)
     assert "type" in schema_str
 
 
 def test_load_schema(schema_path: Path) -> None:
-<<<<<<< HEAD
-    schema = schema_loader_utils.load_schema(schema_path)
-=======
-    schema = schema_loader_utils.load_schema([schema_path])
->>>>>>> ee986291
+    schema = schema_loader_utils.load_schema([schema_path])
     assert hasattr(schema, "type_map")
     assert "Query" in schema.type_map
 
 
 def test_load_schema_as_str(schema_path: Path) -> None:
-<<<<<<< HEAD
-    schema_str: str = schema_loader_utils.load_schema_as_str(schema_path)
-=======
     schema_str: str = schema_loader_utils.load_schema_as_str([schema_path])
->>>>>>> ee986291
     assert isinstance(schema_str, str)
     assert "type Query" in schema_str
 
 
 def test_create_tempfile_to_composed_schema(schema_path: Path) -> None:
-<<<<<<< HEAD
-    temp_path: Path = schema_loader_utils.create_tempfile_to_composed_schema(schema_path)
-=======
     temp_path: Path = schema_loader_utils.create_tempfile_to_composed_schema([schema_path])
->>>>>>> ee986291
     assert temp_path.exists()
     with open(temp_path) as f:
         content: str = f.read()
@@ -70,11 +54,7 @@
 
 
 def test_ensure_query(schema_path: Path) -> None:
-<<<<<<< HEAD
-    schema = schema_loader_utils.load_schema(schema_path)
-=======
-    schema = schema_loader_utils.load_schema([schema_path])
->>>>>>> ee986291
+    schema = schema_loader_utils.load_schema([schema_path])
     ensured = schema_loader_utils.ensure_query(schema)
     assert hasattr(ensured, "query_type")
     assert ensured.query_type is not None
@@ -86,31 +66,19 @@
 
 
 def test_get_all_named_types(schema_path: Path) -> None:
-<<<<<<< HEAD
-    schema = schema_loader_utils.load_schema(schema_path)
-=======
-    schema = schema_loader_utils.load_schema([schema_path])
->>>>>>> ee986291
+    schema = schema_loader_utils.load_schema([schema_path])
     named_types = extraction_utils.get_all_named_types(schema)
     assert any(t.name == "Query" for t in named_types)
 
 
 def test_get_all_object_types(schema_path: Path) -> None:
-<<<<<<< HEAD
-    schema = schema_loader_utils.load_schema(schema_path)
-=======
-    schema = schema_loader_utils.load_schema([schema_path])
->>>>>>> ee986291
+    schema = schema_loader_utils.load_schema([schema_path])
     object_types = extraction_utils.get_all_object_types(schema)
     assert any(o.name == "Query" for o in object_types)
 
 
 def test_get_all_objects_with_directive(schema_path: Path) -> None:
-<<<<<<< HEAD
-    schema = schema_loader_utils.load_schema(schema_path)
-=======
-    schema = schema_loader_utils.load_schema([schema_path])
->>>>>>> ee986291
+    schema = schema_loader_utils.load_schema([schema_path])
     object_types = extraction_utils.get_all_object_types(schema)
     result: list[Any] = extraction_utils.get_all_objects_with_directive(object_types, "instanceTag")
     assert isinstance(result, list)
@@ -122,21 +90,13 @@
 
 
 def test_expand_instance_tag_and_get_all_expanded_instance_tags(schema_path: Path) -> None:
-<<<<<<< HEAD
-    schema = schema_loader_utils.load_schema(schema_path)
-=======
-    schema = schema_loader_utils.load_schema([schema_path])
->>>>>>> ee986291
+    schema = schema_loader_utils.load_schema([schema_path])
     tags: dict[GraphQLObjectType, list[str]] = instance_tag_utils.get_all_expanded_instance_tags(schema)
     assert isinstance(tags, dict)
 
 
 def test_is_valid_instance_tag_field_and_has_valid_instance_tag_field(schema_path: Path) -> None:
-<<<<<<< HEAD
-    schema = schema_loader_utils.load_schema(schema_path)
-=======
-    schema = schema_loader_utils.load_schema([schema_path])
->>>>>>> ee986291
+    schema = schema_loader_utils.load_schema([schema_path])
     object_types = extraction_utils.get_all_object_types(schema)
     for obj in object_types:
         for field in obj.fields.values():
@@ -149,11 +109,7 @@
 
 
 def test_get_instance_tag_object_and_dict(schema_path: Path) -> None:
-<<<<<<< HEAD
-    schema = schema_loader_utils.load_schema(schema_path)
-=======
-    schema = schema_loader_utils.load_schema([schema_path])
->>>>>>> ee986291
+    schema = schema_loader_utils.load_schema([schema_path])
     object_types = extraction_utils.get_all_object_types(schema)
     for obj in object_types:
         tag_obj = instance_tag_utils.get_instance_tag_object(obj, schema)
@@ -175,11 +131,7 @@
 
 
 def test_get_directive_arguments(schema_path: Path) -> None:
-<<<<<<< HEAD
-    schema = schema_loader_utils.load_schema(schema_path)
-=======
-    schema = schema_loader_utils.load_schema([schema_path])
->>>>>>> ee986291
+    schema = schema_loader_utils.load_schema([schema_path])
     object_types = extraction_utils.get_all_object_types(schema)
     for obj in object_types:
         for field in obj.fields.values():
@@ -190,11 +142,7 @@
 
 
 def test_has_given_directive(schema_path: Path) -> None:
-<<<<<<< HEAD
-    schema = schema_loader_utils.load_schema(schema_path)
-=======
-    schema = schema_loader_utils.load_schema([schema_path])
->>>>>>> ee986291
+    schema = schema_loader_utils.load_schema([schema_path])
     object_types = extraction_utils.get_all_object_types(schema)
     for obj in object_types:
         for field in obj.fields.values():
@@ -214,11 +162,7 @@
 
 
 def test_get_field_case_and_extended(schema_path: Path) -> None:
-<<<<<<< HEAD
-    schema = schema_loader_utils.load_schema(schema_path)
-=======
-    schema = schema_loader_utils.load_schema([schema_path])
->>>>>>> ee986291
+    schema = schema_loader_utils.load_schema([schema_path])
     object_types = extraction_utils.get_all_object_types(schema)
     for obj in object_types:
         for field in obj.fields.values():
@@ -231,11 +175,7 @@
 
 
 def test_print_field_sdl(schema_path: Path) -> None:
-<<<<<<< HEAD
-    schema = schema_loader_utils.load_schema(schema_path)
-=======
-    schema = schema_loader_utils.load_schema([schema_path])
->>>>>>> ee986291
+    schema = schema_loader_utils.load_schema([schema_path])
     object_types = extraction_utils.get_all_object_types(schema)
     for obj in object_types:
         for field in obj.fields.values():
@@ -251,11 +191,7 @@
 
 
 def test_search_schema(schema_path: Path) -> None:
-<<<<<<< HEAD
-    schema = schema_loader_utils.load_schema(schema_path)
-=======
-    schema = schema_loader_utils.load_schema([schema_path])
->>>>>>> ee986291
+    schema = schema_loader_utils.load_schema([schema_path])
     # Search for a type by name
     results = schema_utils.search_schema(schema, type_name="Vehicle", partial=True, case_insensitive=False)
     print(results)
